name: Vapor OAuth

on:
  push:
    branches: [ "main" ]
    tags:
      - '*'
  pull_request:
    branches: '*'

jobs:
  ubuntu_test:
    name: Ubuntu Build & Test
    runs-on: ubuntu-22.04
<<<<<<< HEAD
    container: swift:6.0
=======
    container: swift:6.0-jammy
>>>>>>> e4c45908
    steps:
    - uses: actions/checkout@v4
    - name: Build
      run: swift build -v
    - name: Run tests
      run: swift test
  macos_test:
    name: macOS Build & Test
<<<<<<< HEAD
    env:
      DEVELOPER_DIR: /Applications/Xcode_16.0.app/Contents/Developer
    runs-on: macos-14
=======
    runs-on: macos-15
>>>>>>> e4c45908
    steps:
    - name: Select appropriate Xcode version
      uses: maxim-lobanov/setup-xcode@v1
      with:
        xcode-version: latest-stable
    - uses: actions/checkout@v4
    - name: Build
      run: swift build -v
    - name: Run tests
      run: swift test
  format:
    name: Lint Formatting
    runs-on: ubuntu-22.04
    container: swift:6.0-jammy
    steps:
    - uses: actions/checkout@v4
    - name: Lint
      run: swift format lint --strict --recursive .<|MERGE_RESOLUTION|>--- conflicted
+++ resolved
@@ -12,11 +12,7 @@
   ubuntu_test:
     name: Ubuntu Build & Test
     runs-on: ubuntu-22.04
-<<<<<<< HEAD
-    container: swift:6.0
-=======
     container: swift:6.0-jammy
->>>>>>> e4c45908
     steps:
     - uses: actions/checkout@v4
     - name: Build
@@ -25,13 +21,7 @@
       run: swift test
   macos_test:
     name: macOS Build & Test
-<<<<<<< HEAD
-    env:
-      DEVELOPER_DIR: /Applications/Xcode_16.0.app/Contents/Developer
-    runs-on: macos-14
-=======
     runs-on: macos-15
->>>>>>> e4c45908
     steps:
     - name: Select appropriate Xcode version
       uses: maxim-lobanov/setup-xcode@v1
