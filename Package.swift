// swift-tools-version:5.9
import PackageDescription

let package = Package(
    name: "vapor-oauth",
    platforms: [
        .macOS(.v12)
    ],
    products: [
        .library(
            name: "OAuth",
            targets: ["VaporOAuth"]
        )
    ],
    dependencies: [
<<<<<<< HEAD
        .package(url: "https://github.com/vapor/vapor.git", from: "4.106.0"),
        .package(url: "https://github.com/apple/swift-crypto.git", from: "3.9.1")
=======
        .package(url: "https://github.com/vapor/vapor.git", from: "4.111.0")
>>>>>>> e4c45908
    ],
    targets: [
        .target(
            name: "VaporOAuth",
            dependencies: [
                .product(name: "Vapor", package: "vapor"),
                .product(name: "Crypto", package: "swift-crypto")
            ],
            swiftSettings: swiftSettings
        ),
        .testTarget(
            name: "VaporOAuthTests",
            dependencies: [
                .target(name: "VaporOAuth"),
                .product(name: "XCTVapor", package: "vapor"),
            ]),
    ]
)

var swiftSettings: [SwiftSetting] {[
    .enableUpcomingFeature("ExistentialAny"),
    .enableUpcomingFeature("ConciseMagicFile"),
    .enableUpcomingFeature("ForwardTrailingClosures"),
    .enableUpcomingFeature("ImportObjcForwardDeclarations"),
    .enableUpcomingFeature("DisableOutwardActorInference"),
    .enableExperimentalFeature("StrictConcurrency=complete"),
]}<|MERGE_RESOLUTION|>--- conflicted
+++ resolved
@@ -13,12 +13,8 @@
         )
     ],
     dependencies: [
-<<<<<<< HEAD
-        .package(url: "https://github.com/vapor/vapor.git", from: "4.106.0"),
+        .package(url: "https://github.com/vapor/vapor.git", from: "4.111.0"),
         .package(url: "https://github.com/apple/swift-crypto.git", from: "3.9.1")
-=======
-        .package(url: "https://github.com/vapor/vapor.git", from: "4.111.0")
->>>>>>> e4c45908
     ],
     targets: [
         .target(
@@ -39,7 +35,6 @@
 )
 
 var swiftSettings: [SwiftSetting] {[
-    .enableUpcomingFeature("ExistentialAny"),
     .enableUpcomingFeature("ConciseMagicFile"),
     .enableUpcomingFeature("ForwardTrailingClosures"),
     .enableUpcomingFeature("ImportObjcForwardDeclarations"),
