--- conflicted
+++ resolved
@@ -57,20 +57,12 @@
         let csrfToken = [UInt8].random(count: 32).hex
 
         request.session.data[SessionData.csrfToken] = csrfToken
-<<<<<<< HEAD
         
         let authorizationRequestObject = AuthorizationRequestObject(responseType: authRequestObject.responseType,
                                                                     clientID: authRequestObject.clientID, redirectURI: redirectURI,
                                                                     scope: authRequestObject.scopes, state: authRequestObject.state,
                                                                     csrfToken: csrfToken, codeChallenge: authRequestObject.codeChallenge,
                                                                     codeChallengeMethod: authRequestObject.codeChallengeMethod)
-=======
-        let authorizationRequestObject = AuthorizationRequestObject(
-            responseType: authRequestObject.responseType,
-            clientID: authRequestObject.clientID, redirectURI: redirectURI,
-            scope: authRequestObject.scopes, state: authRequestObject.state,
-            csrfToken: csrfToken)
->>>>>>> e4c45908
 
         return try await authorizeHandler.handleAuthorizationRequest(request, authorizationRequestObject: authorizationRequestObject)
     }
@@ -113,7 +105,6 @@
             return (errorResponse, nil)
         }
 
-<<<<<<< HEAD
         let codeChallenge: String? = request.query[OAuthRequestParameters.codeChallenge]
         let codeChallengeMethod: String? = request.query[OAuthRequestParameters.codeChallengeMethod]
         
@@ -145,12 +136,6 @@
                                                               responseType: responseType,
                                                               codeChallenge: codeChallenge,
                                                               codeChallengeMethod: codeChallengeMethod)
-=======
-        let authRequestObject = AuthorizationGetRequestObject(
-            clientID: clientID, redirectURIString: redirectURIString,
-            scopes: scopes, state: state,
-            responseType: responseType)
->>>>>>> e4c45908
 
         return (nil, authRequestObject)
     }
