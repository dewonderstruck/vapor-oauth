--- conflicted
+++ resolved
@@ -10,7 +10,6 @@
         return try createResponseForToken(status: status, jsonData: json)
     }
 
-<<<<<<< HEAD
     func createResponse(accessToken: any AccessToken, refreshToken: (any RefreshToken)?,
                         expires: Int, scope: String?) throws -> Response {
         var jsonDictionary = [
@@ -18,18 +17,6 @@
             OAuthResponseParameters.expires: expires,
             OAuthResponseParameters.accessToken: accessToken.tokenString
         ] as [String : Any]
-=======
-    func createResponse(
-        accessToken: AccessToken, refreshToken: RefreshToken?,
-        expires: Int, scope: String?
-    ) throws -> Response {
-        var jsonDictionary =
-            [
-                OAuthResponseParameters.tokenType: "bearer",
-                OAuthResponseParameters.expires: expires,
-                OAuthResponseParameters.accessToken: accessToken.tokenString,
-            ] as [String: Any]
->>>>>>> e4c45908
 
         if let refreshToken = refreshToken {
             jsonDictionary[OAuthResponseParameters.refreshToken] = refreshToken.tokenString
