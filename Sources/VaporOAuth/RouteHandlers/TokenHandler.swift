import Vapor

struct TokenHandler: Sendable {

    let tokenAuthenticator = TokenAuthenticator()
    let refreshTokenHandler: RefreshTokenHandler
    let clientCredentialsTokenHandler: ClientCredentialsTokenHandler
    let tokenResponseGenerator: TokenResponseGenerator
    let authCodeTokenHandler: AuthCodeTokenHandler
    let passwordTokenHandler: PasswordTokenHandler
    var deviceCodeTokenHandler: DeviceCodeTokenHandler

<<<<<<< HEAD
    init(clientValidator: ClientValidator, tokenManager: any TokenManager, scopeValidator: ScopeValidator,
         codeManager: any CodeManager, deviceCodeManager: any DeviceCodeManager, userManager: any UserManager, logger: Logger) {
        tokenResponseGenerator = TokenResponseGenerator()
        refreshTokenHandler = RefreshTokenHandler(scopeValidator: scopeValidator, tokenManager: tokenManager,
                                                  clientValidator: clientValidator, tokenAuthenticator: tokenAuthenticator,
                                                  tokenResponseGenerator: tokenResponseGenerator)
        clientCredentialsTokenHandler = ClientCredentialsTokenHandler(clientValidator: clientValidator,
                                                                      scopeValidator: scopeValidator,
                                                                      tokenManager: tokenManager,
                                                                      tokenResponseGenerator: tokenResponseGenerator)
        authCodeTokenHandler = AuthCodeTokenHandler(clientValidator: clientValidator, tokenManager: tokenManager,
                                                    codeManager: codeManager,
                                                    tokenResponseGenerator: tokenResponseGenerator)
        passwordTokenHandler = PasswordTokenHandler(clientValidator: clientValidator, scopeValidator: scopeValidator,
                                                    userManager: userManager, logger: logger, tokenManager: tokenManager,
                                                    tokenResponseGenerator: tokenResponseGenerator)
        deviceCodeTokenHandler = DeviceCodeTokenHandler(clientValidator: clientValidator, scopeValidator: scopeValidator, deviceCodeManager: deviceCodeManager, tokenManager: tokenManager, tokenResponseGenerator: tokenResponseGenerator)
=======
    init(
        clientValidator: ClientValidator, tokenManager: TokenManager, scopeValidator: ScopeValidator,
        codeManager: CodeManager, userManager: UserManager, logger: Logger
    ) {
        tokenResponseGenerator = TokenResponseGenerator()
        refreshTokenHandler = RefreshTokenHandler(
            scopeValidator: scopeValidator, tokenManager: tokenManager,
            clientValidator: clientValidator, tokenAuthenticator: tokenAuthenticator,
            tokenResponseGenerator: tokenResponseGenerator)
        clientCredentialsTokenHandler = ClientCredentialsTokenHandler(
            clientValidator: clientValidator,
            scopeValidator: scopeValidator,
            tokenManager: tokenManager,
            tokenResponseGenerator: tokenResponseGenerator)
        authCodeTokenHandler = AuthCodeTokenHandler(
            clientValidator: clientValidator, tokenManager: tokenManager,
            codeManager: codeManager,
            tokenResponseGenerator: tokenResponseGenerator)
        passwordTokenHandler = PasswordTokenHandler(
            clientValidator: clientValidator, scopeValidator: scopeValidator,
            userManager: userManager, logger: logger, tokenManager: tokenManager,
            tokenResponseGenerator: tokenResponseGenerator)
>>>>>>> e4c45908
    }

    @Sendable
    func handleRequest(request: Request) async throws -> Response {
        guard let grantType: String = request.content[OAuthRequestParameters.grantType] else {
            return try tokenResponseGenerator.createResponse(
                error: OAuthResponseParameters.ErrorType.invalidRequest,
                description: "Request was missing the 'grant_type' parameter")
        }

        switch grantType {
        case OAuthFlowType.authorization.rawValue:
            return try await authCodeTokenHandler.handleAuthCodeTokenRequest(request)
        case OAuthFlowType.password.rawValue:
            return try await passwordTokenHandler.handlePasswordTokenRequest(request)
        case OAuthFlowType.clientCredentials.rawValue:
            return try await clientCredentialsTokenHandler.handleClientCredentialsTokenRequest(request)
        case OAuthFlowType.refresh.rawValue:
            return try await refreshTokenHandler.handleRefreshTokenRequest(request)
        case OAuthFlowType.deviceCode.rawValue:
            return try await deviceCodeTokenHandler.handleDeviceCodeTokenRequest(request)
        default:
            return try tokenResponseGenerator.createResponse(
                error: OAuthResponseParameters.ErrorType.unsupportedGrant,
                description: "This server does not support the '\(grantType)' grant type")
        }

    }

}<|MERGE_RESOLUTION|>--- conflicted
+++ resolved
@@ -10,7 +10,6 @@
     let passwordTokenHandler: PasswordTokenHandler
     var deviceCodeTokenHandler: DeviceCodeTokenHandler
 
-<<<<<<< HEAD
     init(clientValidator: ClientValidator, tokenManager: any TokenManager, scopeValidator: ScopeValidator,
          codeManager: any CodeManager, deviceCodeManager: any DeviceCodeManager, userManager: any UserManager, logger: Logger) {
         tokenResponseGenerator = TokenResponseGenerator()
@@ -28,30 +27,6 @@
                                                     userManager: userManager, logger: logger, tokenManager: tokenManager,
                                                     tokenResponseGenerator: tokenResponseGenerator)
         deviceCodeTokenHandler = DeviceCodeTokenHandler(clientValidator: clientValidator, scopeValidator: scopeValidator, deviceCodeManager: deviceCodeManager, tokenManager: tokenManager, tokenResponseGenerator: tokenResponseGenerator)
-=======
-    init(
-        clientValidator: ClientValidator, tokenManager: TokenManager, scopeValidator: ScopeValidator,
-        codeManager: CodeManager, userManager: UserManager, logger: Logger
-    ) {
-        tokenResponseGenerator = TokenResponseGenerator()
-        refreshTokenHandler = RefreshTokenHandler(
-            scopeValidator: scopeValidator, tokenManager: tokenManager,
-            clientValidator: clientValidator, tokenAuthenticator: tokenAuthenticator,
-            tokenResponseGenerator: tokenResponseGenerator)
-        clientCredentialsTokenHandler = ClientCredentialsTokenHandler(
-            clientValidator: clientValidator,
-            scopeValidator: scopeValidator,
-            tokenManager: tokenManager,
-            tokenResponseGenerator: tokenResponseGenerator)
-        authCodeTokenHandler = AuthCodeTokenHandler(
-            clientValidator: clientValidator, tokenManager: tokenManager,
-            codeManager: codeManager,
-            tokenResponseGenerator: tokenResponseGenerator)
-        passwordTokenHandler = PasswordTokenHandler(
-            clientValidator: clientValidator, scopeValidator: scopeValidator,
-            userManager: userManager, logger: logger, tokenManager: tokenManager,
-            tokenResponseGenerator: tokenResponseGenerator)
->>>>>>> e4c45908
     }
 
     @Sendable
