import Vapor

public struct OAuth2: LifecycleHandler {
    let codeManager: CodeManager
    let tokenManager: TokenManager
    let deviceCodeManager: DeviceCodeManager
    let clientRetriever: ClientRetriever
    let authorizeHandler: AuthorizeHandler
    let userManager: UserManager
    let validScopes: [String]?
    let resourceServerRetriever: ResourceServerRetriever
    let oAuthHelper: OAuthHelper

    public init(
        codeManager: CodeManager = EmptyCodeManager(),
        tokenManager: TokenManager,
        deviceCodeManager: DeviceCodeManager = EmptyDeviceCodeManager(),
        clientRetriever: ClientRetriever,
        authorizeHandler: AuthorizeHandler = EmptyAuthorizationHandler(),
        userManager: UserManager = EmptyUserManager(),
        validScopes: [String]? = nil,
        resourceServerRetriever: ResourceServerRetriever = EmptyResourceServerRetriever(),
        oAuthHelper: OAuthHelper
    ) {
        self.codeManager = codeManager
        self.clientRetriever = clientRetriever
        self.authorizeHandler = authorizeHandler
        self.tokenManager = tokenManager
        self.deviceCodeManager = deviceCodeManager
        self.userManager = userManager
        self.validScopes = validScopes
        self.resourceServerRetriever = resourceServerRetriever
        self.oAuthHelper = oAuthHelper
    }

    public func didBoot(_ application: Application) throws {
        addRoutes(to: application)
        application.oAuthHelper = oAuthHelper
    }

    private func addRoutes(to app: Application) {
        let scopeValidator = ScopeValidator(validScopes: validScopes, clientRetriever: clientRetriever)
        
        let clientValidator = ClientValidator(
            clientRetriever: clientRetriever,
            scopeValidator: scopeValidator,
            environment: app.environment
        )
        
        let tokenHandler = TokenHandler(
            clientValidator: clientValidator,
            tokenManager: tokenManager,
            scopeValidator: scopeValidator,
            codeManager: codeManager,
            deviceCodeManager: deviceCodeManager,
            userManager: userManager,
            logger: app.logger
        )
        
        let tokenIntrospectionHandler = TokenIntrospectionHandler(
            clientValidator: clientValidator,
            tokenManager: tokenManager,
            userManager: userManager
        )
        
        let authorizeGetHandler = AuthorizeGetHandler(
            authorizeHandler: authorizeHandler,
            clientValidator: clientValidator
        )
        let authorizePostHandler = AuthorizePostHandler(
            tokenManager: tokenManager,
            codeManager: codeManager,
            clientValidator: clientValidator
        )
        
        let deviceAuthorizationHandler = DeviceAuthorizationHandler(
            deviceCodeManager: deviceCodeManager,
            clientValidator: clientValidator,
            scopeValidator: scopeValidator
        )
<<<<<<< HEAD

        let tokenRevocationHandler = TokenRevocationHandler(
            clientValidator: clientValidator,
            tokenManager: tokenManager
        )

=======
        
>>>>>>> 89e30193
        let resourceServerAuthenticator = ResourceServerAuthenticator(resourceServerRetriever: resourceServerRetriever)
        
        // returning something like "Authenticate with GitHub page"
        app.get("oauth", "authorize", use: authorizeGetHandler.handleRequest)
        // pressing something like "Allow/Deny Access" button on "Authenticate with GitHub page". Returns a code.
        app.grouped(OAuthUser.guardMiddleware()).post("oauth", "authorize", use: authorizePostHandler.handleRequest)
        
        app.post("oauth", "device_authorization", use: deviceAuthorizationHandler.handleRequest)
        
        // client requesting access/refresh token with code from POST /authorize endpoint
        app.post("oauth", "token", use: tokenHandler.handleRequest)
<<<<<<< HEAD

        // Revoke a token
        app.post("oauth", "revoke", use: tokenRevocationHandler.handleRequest)


=======
        
>>>>>>> 89e30193
        let tokenIntrospectionAuthMiddleware = TokenIntrospectionAuthMiddleware(resourceServerAuthenticator: resourceServerAuthenticator)
        let resourceServerProtected = app.routes.grouped(tokenIntrospectionAuthMiddleware)
        resourceServerProtected.post("oauth", "token_info", use: tokenIntrospectionHandler.handleRequest)
    }
}

public extension OAuth2 {
    func makeClientValidator() -> ClientValidator {
        return ClientValidator(
            clientRetriever: self.clientRetriever,
            scopeValidator: ScopeValidator(validScopes: self.validScopes, clientRetriever: self.clientRetriever),
            environment: .development
        )
    }
    func makeAuthorizeGetHandler() -> AuthorizeGetHandler {
        return AuthorizeGetHandler(
            authorizeHandler: self.authorizeHandler,
            clientValidator: self.makeClientValidator()
        )
    }
    func getAuthorizeHandler() -> AuthorizeHandler {
        return self.authorizeHandler
    }
}<|MERGE_RESOLUTION|>--- conflicted
+++ resolved
@@ -78,16 +78,12 @@
             clientValidator: clientValidator,
             scopeValidator: scopeValidator
         )
-<<<<<<< HEAD
 
         let tokenRevocationHandler = TokenRevocationHandler(
             clientValidator: clientValidator,
             tokenManager: tokenManager
         )
 
-=======
-        
->>>>>>> 89e30193
         let resourceServerAuthenticator = ResourceServerAuthenticator(resourceServerRetriever: resourceServerRetriever)
         
         // returning something like "Authenticate with GitHub page"
@@ -99,15 +95,11 @@
         
         // client requesting access/refresh token with code from POST /authorize endpoint
         app.post("oauth", "token", use: tokenHandler.handleRequest)
-<<<<<<< HEAD
 
         // Revoke a token
         app.post("oauth", "revoke", use: tokenRevocationHandler.handleRequest)
 
 
-=======
-        
->>>>>>> 89e30193
         let tokenIntrospectionAuthMiddleware = TokenIntrospectionAuthMiddleware(resourceServerAuthenticator: resourceServerAuthenticator)
         let resourceServerProtected = app.routes.grouped(tokenIntrospectionAuthMiddleware)
         resourceServerProtected.post("oauth", "token_info", use: tokenIntrospectionHandler.handleRequest)
