<<<<<<< HEAD
struct OAuthRequestParameters: Sendable {
=======
enum OAuthRequestParameters {
>>>>>>> e4c45908
    static let clientID = "client_id"
    static let clientSecret = "client_secret"
    static let redirectURI = "redirect_uri"
    static let responseType = "response_type"
    static let scope = "scope"
    static let state = "state"
    static let applicationAuthorized = "applicationAuthorized"
    static let grantType = "grant_type"
    static let refreshToken = "refresh_token"
    static let code = "code"
    static let password = "password"
    static let usernname = "username"
    static let csrfToken = "csrfToken"
    static let codeChallenge = "code_challenge"
    static let codeChallengeMethod = "code_challenge_method"
    static let codeVerifier = "code_verifier"
    static let deviceCode = "device_code"
    // Token Revocation parameters
    public static let token = "token"
    public static let tokenTypeHint = "token_type_hint"
}

<<<<<<< HEAD
struct OAuthResponseParameters: Sendable {
=======
enum OAuthResponseParameters {
>>>>>>> e4c45908

    static let error = "error"
    static let errorDescription = "error_description"
    static let tokenType = "token_type"
    static let expires = "expires_in"
    static let accessToken = "access_token"
    static let refreshToken = "refresh_token"
    static let scope = "scope"
    static let active = "active"
    static let clientID = "client_id"
    static let userID = "user_id"
    static let username = "username"
    static let email = "email_address"
    static let expiry = "exp"

<<<<<<< HEAD
    struct ErrorType: Sendable {
=======
    enum ErrorType {
>>>>>>> e4c45908
        static let invalidRequest = "invalid_request"
        static let invalidScope = "invalid_scope"
        static let invalidClient = "invalid_client"
        static let unauthorizedClient = "unauthorized_client"
        static let unsupportedGrant = "unsupported_grant_type"
        static let invalidGrant = "invalid_grant"
        static let missingToken = "missing_token"
        static let serverError = "server_error"
        static let slowDown = "slow_down"
        static let authorizationPending = "authorization_pending"
        static let accessDenied = "access_denied"
        static let expiredToken = "expired_token"
    }
}

<<<<<<< HEAD
struct ResponseType: Sendable {
=======
enum ResponseType {
>>>>>>> e4c45908
    static let code = "code"
    static let token = "token"
}

<<<<<<< HEAD
struct SessionData: Sendable {
=======
enum SessionData {
>>>>>>> e4c45908
    static let csrfToken = "CSRFToken"
}<|MERGE_RESOLUTION|>--- conflicted
+++ resolved
@@ -1,8 +1,4 @@
-<<<<<<< HEAD
-struct OAuthRequestParameters: Sendable {
-=======
 enum OAuthRequestParameters {
->>>>>>> e4c45908
     static let clientID = "client_id"
     static let clientSecret = "client_secret"
     static let redirectURI = "redirect_uri"
@@ -25,11 +21,7 @@
     public static let tokenTypeHint = "token_type_hint"
 }
 
-<<<<<<< HEAD
-struct OAuthResponseParameters: Sendable {
-=======
 enum OAuthResponseParameters {
->>>>>>> e4c45908
 
     static let error = "error"
     static let errorDescription = "error_description"
@@ -45,11 +37,7 @@
     static let email = "email_address"
     static let expiry = "exp"
 
-<<<<<<< HEAD
-    struct ErrorType: Sendable {
-=======
     enum ErrorType {
->>>>>>> e4c45908
         static let invalidRequest = "invalid_request"
         static let invalidScope = "invalid_scope"
         static let invalidClient = "invalid_client"
@@ -65,19 +53,11 @@
     }
 }
 
-<<<<<<< HEAD
-struct ResponseType: Sendable {
-=======
 enum ResponseType {
->>>>>>> e4c45908
     static let code = "code"
     static let token = "token"
 }
 
-<<<<<<< HEAD
-struct SessionData: Sendable {
-=======
 enum SessionData {
->>>>>>> e4c45908
     static let csrfToken = "CSRFToken"
 }