--- conflicted
+++ resolved
@@ -383,13 +383,10 @@
         )
     }
 
-<<<<<<< HEAD
-=======
 }
 
 extension URI: Equatable {
     public static func == (lhs: URI, rhs: URI) -> Bool {
         return lhs.description == rhs.description
     }
->>>>>>> e4c45908
 }