import VaporOAuth

<<<<<<< HEAD
class FakeClientGetter: ClientRetriever, @unchecked Sendable {
    
=======
class FakeClientGetter: ClientRetriever {

>>>>>>> e4c45908
    var validClients: [String: OAuthClient] = [:]

    func getClient(clientID: String) async throws -> OAuthClient? {
        return validClients[clientID]
    }
}<|MERGE_RESOLUTION|>--- conflicted
+++ resolved
@@ -1,12 +1,7 @@
 import VaporOAuth
 
-<<<<<<< HEAD
 class FakeClientGetter: ClientRetriever, @unchecked Sendable {
     
-=======
-class FakeClientGetter: ClientRetriever {
-
->>>>>>> e4c45908
     var validClients: [String: OAuthClient] = [:]
 
     func getClient(clientID: String) async throws -> OAuthClient? {
