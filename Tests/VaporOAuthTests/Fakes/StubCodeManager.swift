--- conflicted
+++ resolved
@@ -1,6 +1,5 @@
 import VaporOAuth
 
-<<<<<<< HEAD
 class StubCodeManager: CodeManager, @unchecked Sendable {
     
     func generateCode(userID: String, clientID: String, redirectURI: String, scopes: [String]?, codeChallenge: String?, codeChallengeMethod: String?) async throws -> String {
@@ -10,16 +9,6 @@
     
     var codeToReturn = "ABCDEFHIJKLMNO"
     
-=======
-class StubCodeManager: CodeManager {
-
-    var codeToReturn = "ABCDEFHIJKLMNO"
-
-    func generateCode(userID: String, clientID: String, redirectURI: String, scopes: [String]?) throws -> String {
-        return codeToReturn
-    }
-
->>>>>>> e4c45908
     func getCode(_ code: String) -> OAuthCode? {
         return nil
     }
