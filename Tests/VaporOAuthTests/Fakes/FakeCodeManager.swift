import Foundation
import VaporOAuth

class FakeCodeManager: CodeManager, @unchecked Sendable {

    private(set) var usedCodes: [String] = []
    var codes: [String: OAuthCode] = [:]
    var generatedCode = UUID().uuidString

    func getCode(_ code: String) -> OAuthCode? {
        // Don't return codes that have been used
        guard !usedCodes.contains(code) else {
            return nil
        }
        return codes[code]
    }
<<<<<<< HEAD
    
    func generateCode(userID: String, clientID: String, redirectURI: String, scopes: [String]?, codeChallenge: String?, codeChallengeMethod: String?) throws -> String {
        let code = OAuthCode(
            codeID: generatedCode,
            clientID: clientID,
            redirectURI: redirectURI,
            userID: userID,
            expiryDate: Date().addingTimeInterval(60),
            scopes: scopes,
            codeChallenge: codeChallenge,
            codeChallengeMethod: codeChallengeMethod
        )
=======

    func generateCode(userID: String, clientID: String, redirectURI: String, scopes: [String]?) throws -> String {
        let code = OAuthCode(
            codeID: generatedCode, clientID: clientID, redirectURI: redirectURI, userID: userID, expiryDate: Date().addingTimeInterval(60),
            scopes: scopes)
>>>>>>> e4c45908
        codes[generatedCode] = code
        return generatedCode
    }

    func codeUsed(_ code: OAuthCode) {
        usedCodes.append(code.codeID)
        codes.removeValue(forKey: code.codeID)
    }
}<|MERGE_RESOLUTION|>--- conflicted
+++ resolved
@@ -14,7 +14,6 @@
         }
         return codes[code]
     }
-<<<<<<< HEAD
     
     func generateCode(userID: String, clientID: String, redirectURI: String, scopes: [String]?, codeChallenge: String?, codeChallengeMethod: String?) throws -> String {
         let code = OAuthCode(
@@ -27,13 +26,6 @@
             codeChallenge: codeChallenge,
             codeChallengeMethod: codeChallengeMethod
         )
-=======
-
-    func generateCode(userID: String, clientID: String, redirectURI: String, scopes: [String]?) throws -> String {
-        let code = OAuthCode(
-            codeID: generatedCode, clientID: clientID, redirectURI: redirectURI, userID: userID, expiryDate: Date().addingTimeInterval(60),
-            scopes: scopes)
->>>>>>> e4c45908
         codes[generatedCode] = code
         return generatedCode
     }
