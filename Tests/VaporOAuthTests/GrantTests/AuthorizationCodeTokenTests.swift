--- conflicted
+++ resolved
@@ -209,13 +209,7 @@
 
     func testCorrectErrorCodeAndHeadersReturnedIfCodeWasNotIssuedByClient() async throws {
         let codeID = "1234567"
-<<<<<<< HEAD
         let code = OAuthCode(codeID: codeID, clientID: testClientID, redirectURI: testClientRedirectURI, userID: "1", expiryDate: Date().addingTimeInterval(60), scopes: nil, codeChallenge: codeChallenge, codeChallengeMethod: codeChallengeMethod)
-=======
-        let code = OAuthCode(
-            codeID: codeID, clientID: testClientID, redirectURI: testClientRedirectURI, userID: "1",
-            expiryDate: Date().addingTimeInterval(60), scopes: nil)
->>>>>>> e4c45908
         fakeCodeManager.codes[codeID] = code
 
         let clientBID = "clientB"
@@ -236,13 +230,7 @@
 
     func testCorrectErrorCodeWhenCodeIsExpired() async throws {
         let codeID = "1234567"
-<<<<<<< HEAD
         let code = OAuthCode(codeID: codeID, clientID: testClientID, redirectURI: testClientRedirectURI, userID: "1", expiryDate: Date().addingTimeInterval(-60), scopes: nil, codeChallenge: codeChallenge, codeChallengeMethod: codeChallengeMethod)
-=======
-        let code = OAuthCode(
-            codeID: codeID, clientID: testClientID, redirectURI: testClientRedirectURI, userID: "1",
-            expiryDate: Date().addingTimeInterval(-60), scopes: nil)
->>>>>>> e4c45908
         fakeCodeManager.codes[codeID] = code
 
         let response = try await getAuthCodeResponse(code: codeID)
@@ -308,7 +296,6 @@
     func testThatNoScopeReturnedIfNoneSetOnCode() async throws {
         let newCodeString = "NEW_CODE_STRING"
         let newCode = OAuthCode(
-<<<<<<< HEAD
             codeID: newCodeString,
             clientID: testClientID,
             redirectURI: testClientRedirectURI,
@@ -318,10 +305,6 @@
             codeChallenge: nil,  // Remove PKCE parameters
             codeChallengeMethod: nil
         )
-=======
-            codeID: newCodeString, clientID: testClientID, redirectURI: testClientRedirectURI, userID: "1",
-            expiryDate: Date().addingTimeInterval(60), scopes: nil)
->>>>>>> e4c45908
         fakeCodeManager.codes[newCodeString] = newCode
 
         let response = try await getAuthCodeResponse(code: newCodeString)
@@ -383,7 +366,6 @@
         let newCodeString = "new-code-string"
         let scopes = ["oneScope", "aDifferentScope"]
         let newCode = OAuthCode(
-<<<<<<< HEAD
             codeID: newCodeString,
             clientID: testClientID,
             redirectURI: testClientRedirectURI,
@@ -393,10 +375,6 @@
             codeChallenge: nil,  // Remove PKCE parameters
             codeChallengeMethod: nil
         )
-=======
-            codeID: newCodeString, clientID: testClientID, redirectURI: testClientRedirectURI, userID: "user-id",
-            expiryDate: Date().addingTimeInterval(60), scopes: scopes)
->>>>>>> e4c45908
         fakeCodeManager.codes[newCodeString] = newCode
 
         _ = try await getAuthCodeResponse(code: newCodeString)
@@ -458,7 +436,6 @@
         fakeTokenManager.refreshTokenToReturn = refreshTokenString
         let newCodeString = "new-code"
         let newCode = OAuthCode(
-<<<<<<< HEAD
             codeID: newCodeString,
             clientID: testClientID,
             redirectURI: testClientRedirectURI,
@@ -468,10 +445,6 @@
             codeChallenge: nil,  // Remove PKCE parameters
             codeChallengeMethod: nil
         )
-=======
-            codeID: newCodeString, clientID: testClientID, redirectURI: testClientRedirectURI, userID: "user-ID",
-            expiryDate: Date().addingTimeInterval(60), scopes: nil)
->>>>>>> e4c45908
         fakeCodeManager.codes[newCodeString] = newCode
 
         _ = try await getAuthCodeResponse(code: newCodeString)
